--- conflicted
+++ resolved
@@ -222,10 +222,7 @@
     path = pathfinder.find_path(grid, start, end)
     
     if path:
-<<<<<<< HEAD
-=======
         print("Optimizing path")
->>>>>>> bf25069f
         final_path = multi_pass_optimize(grid, path)
         with open('path.txt','w') as f:
             f.write(str(final_path))
